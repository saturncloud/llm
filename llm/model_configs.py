from __future__ import annotations

import os
from dataclasses import dataclass, field
from typing import Any, Dict, Optional, Tuple, Type, Union
import torch
from transformers import (
    AutoModelForCausalLM,
    AutoTokenizer,
    BitsAndBytesConfig,
    PreTrainedModel,
    PreTrainedTokenizerBase,
    __version__ as TRANSFORMERS_VERSION,
)
from transformers.modeling_utils import is_peft_available

from llm.prompt import (
    ChatMLFormat,
    DollyFormat,
    Llama2Format,
    PromptFormat,
    RedpajamaFormat,
    TogetherLlama2Format,
    VicunaFormat,
)
from llm.utils.logs import get_logger

logger = get_logger()
_registry: Dict[str, Type[ModelConfig]] = {}


def bnb_quantization() -> BitsAndBytesConfig:
    """
    Create a valid BitsAndBytes quantization for the version of transformers that is installed.
    """
    if TRANSFORMERS_VERSION >= "4.30.0":
        # 4-bit supported after this version
        return BitsAndBytesConfig(
            load_in_4bit=True,
            bnb_4bit_quant_type="nf4",
            bnb_4bit_compute_dtype=torch.float16,
        )
    return BitsAndBytesConfig(
        load_in_8bit=True,
    )


@dataclass
class ModelConfig:
    """
    Stores model and tokenizer configuration for
    pretrained huggingface models.

    PEFT models may be loaded by their adapter model_id
    assuming they have been properly created with adapter_config.json
    """

    model_id: str = ""
    max_length: int = 2048
    format: PromptFormat = field(default_factory=PromptFormat)
    model_kwargs: Dict[str, Any] = field(default_factory=dict)
    tokenizer_kwargs: Dict[str, Any] = field(default_factory=dict)
    model_cls: Optional[Type[PreTrainedModel]] = None
    tokenizer_cls: Optional[Type[PreTrainedTokenizerBase]] = None
<<<<<<< HEAD
    peft_base_id: Optional[str] = None
    peft_kwargs: Dict[str, Any] = field(default_factory=dict)
    default_lora_config: Dict[str, Any] = field(default_factory=dict)
=======
>>>>>>> 1f74dedc

    def __post_init__(self):
        self.model_id = trim_model_path(self.model_id)

    def __init_subclass__(cls) -> None:
        if cls.model_id:
            cls.register(cls.model_id)

    @classmethod
    def register(cls, *model_ids: str):
        """
        Register additional model_ids for the class
        """
        for name in model_ids:
            _registry[trim_model_path(name)] = cls

    @classmethod
    def from_registry(cls, model_id: str, **kwargs) -> ModelConfig:
        """
        Load model config from the registry
        """
        model_id = trim_model_path(model_id)
        config_cls = cls
        if model_id in _registry:
            config_cls = _registry[model_id]
        else:
            peft_base_id = fetch_peft_base(model_id)
            if peft_base_id and peft_base_id in _registry:
                config_cls = _registry[peft_base_id]
            else:
                logger.warn(
                    f'ModelConfig "{model_id}" not found in registry. Using generic configuration.'
                )
        if not (cls == config_cls or issubclass(config_cls, cls)):
            logger.warn(f'Registry entry for "{model_id}" {config_cls} is not a subclass of {cls}')

        return config_cls(model_id=model_id, **kwargs)

    def load(
        self,
        device_map: Optional[Union[str, Dict]] = None,
        model_kwargs: Optional[Dict[str, Any]] = None,
        tokenizer_kwargs: Optional[Dict[str, Any]] = None,
    ) -> Tuple[PreTrainedModel, PreTrainedTokenizerBase]:
        model_kwargs = model_kwargs or {}
        tokenizer_kwargs = tokenizer_kwargs or {}
        if device_map is not None:
            model_kwargs["device_map"] = device_map
        model = self.load_model(**model_kwargs)
        tokenizer = self.load_tokenizer(**tokenizer_kwargs)
        return model, tokenizer

    def load_model(self, **kwargs) -> PreTrainedModel:
        model_cls = self.model_cls or AutoModelForCausalLM
        model_kwargs = {
            **self.model_kwargs,
            **kwargs,
        }
        return model_cls.from_pretrained(self.model_id, **model_kwargs)

    def load_tokenizer(self, **kwargs) -> PreTrainedTokenizerBase:
        tokenizer_cls = self.tokenizer_cls or AutoTokenizer
        tokenizer_kwargs = {
            **self.tokenizer_kwargs,
            **kwargs,
        }
        try:
            return tokenizer_cls.from_pretrained(self.model_id, **tokenizer_kwargs)
        except Exception as e:
            # Check if model_id is a PEFT adapter
            peft_base_id = fetch_peft_base(self.model_id)
            if peft_base_id:
                # Load base model's tokenizer
                return tokenizer_cls.from_pretrained(peft_base_id, **tokenizer_kwargs)
            raise e


def trim_model_path(model_id: str) -> str:
    """
    Strip trailing / from path-based model IDs for consistency.
    """
    if os.path.isdir(model_id) and model_id.endswith("/"):
        return model_id.rstrip("/")
    return model_id


<<<<<<< HEAD
def llama_lora_config() -> Dict[str, Any]:
    return dict(
        r=8,
        lora_alpha=32,
        lora_dropout=0.05,
        target_modules=["q_proj", "v_proj"],
        task_type="CAUSAL_LM",
        inference_mode=False,
    )


@dataclass
class LlamaConfig(ModelConfig):
    default_lora_config: Dict = field(default_factory=llama_lora_config)
=======
def fetch_peft_base(model_id: str) -> Optional[str]:
    if is_peft_available():
        from peft import PeftConfig

        try:
            config = PeftConfig.from_pretrained(model_id)
            return config.base_model_name_or_path
        except Exception:
            pass
    return None
>>>>>>> 1f74dedc


@dataclass
class VicunaConfig(LlamaConfig):
    model_id: str = "lmsys/vicuna-7b-v1.5"
    max_length: int = 4096
    format: PromptFormat = field(default_factory=VicunaFormat)


VicunaConfig.register(
    "lmsys/vicuna-7b-v1.5",
    "lmsys/vicuna-13b-v1.5",
    "lmsys/vicuna-33b-v1.5",
)


@dataclass
class Llama2Config(LlamaConfig):
    model_id: str = "meta-llama/Llama-2-7b-hf"
    max_length: int = 4096


Llama2Config.register(
    "meta-llama/Llama-2-7b-hf",
    "meta-llama/Llama-2-13b-hf",
    "meta-llama/Llama-2-70b-hf",
)


@dataclass
class Llama2ChatConfig(LlamaConfig):
    model_id: str = "meta-llama/Llama-2-7b-chat-hf"
    max_length: int = 4096
    format: PromptFormat = field(default_factory=Llama2Format)


Llama2ChatConfig.register(
    "meta-llama/Llama-2-7b-chat-hf",
    "meta-llama/Llama-2-13b-chat-hf",
    "meta-llama/Llama-2-70b-chat-hf",
)


@dataclass
class TogetherLlama2Config(ModelConfig):
    model_id: str = "togethercomputer/LLaMA-2-7B-32K"
    max_length: int = 32768


@dataclass
class TogetherLlama2InstructConfig(ModelConfig):
    model_id: str = "togethercomputer/LLaMA-2-7B-32K-Instruct"
    max_length: int = 32768
    format: PromptFormat = field(default_factory=TogetherLlama2Format)


@dataclass
class RedpajamaInstructConfig(ModelConfig):
    model_id: str = "togethercomputer/RedPajama-INCITE-7B-Instruct"
    format: PromptFormat = field(default_factory=RedpajamaFormat)


@dataclass
class RedpajamaChatConfig(ModelConfig):
    model_id: str = "togethercomputer/RedPajama-INCITE-7B-Chat"
    format: PromptFormat = field(default_factory=RedpajamaFormat)


@dataclass
class MPTInstructConfig(ModelConfig):
    model_id: str = "mosaicml/mpt-7b-instruct"
    format: PromptFormat = field(default_factory=DollyFormat)
    model_kwargs: Dict[str, Any] = field(
        default_factory=lambda: {
            "init_device": "meta",
            # MPT not yet full supported by Transformers
            "trust_remote_code": True,
        }
    )


MPTInstructConfig.register(
    "mosaicml/mpt-7b-instruct",
    "mosaicml/mpt-30b-instruct",
)


@dataclass
class MPTChatConfig(ModelConfig):
    model_id: str = "mosaicml/mpt-7b-chat"
    format: PromptFormat = field(default_factory=ChatMLFormat)
    model_kwargs: Dict[str, Any] = field(
        default_factory=lambda: {
            "init_device": "meta",
            # MPT not yet full supported by Transformers
            "trust_remote_code": True,
        }
    )


MPTChatConfig.register(
    "mosaicml/mpt-7b-chat",
    "mosaicml/mpt-30b-chat",
)<|MERGE_RESOLUTION|>--- conflicted
+++ resolved
@@ -62,12 +62,9 @@
     tokenizer_kwargs: Dict[str, Any] = field(default_factory=dict)
     model_cls: Optional[Type[PreTrainedModel]] = None
     tokenizer_cls: Optional[Type[PreTrainedTokenizerBase]] = None
-<<<<<<< HEAD
     peft_base_id: Optional[str] = None
     peft_kwargs: Dict[str, Any] = field(default_factory=dict)
     default_lora_config: Dict[str, Any] = field(default_factory=dict)
-=======
->>>>>>> 1f74dedc
 
     def __post_init__(self):
         self.model_id = trim_model_path(self.model_id)
@@ -154,7 +151,6 @@
     return model_id
 
 
-<<<<<<< HEAD
 def llama_lora_config() -> Dict[str, Any]:
     return dict(
         r=8,
@@ -165,11 +161,6 @@
         inference_mode=False,
     )
 
-
-@dataclass
-class LlamaConfig(ModelConfig):
-    default_lora_config: Dict = field(default_factory=llama_lora_config)
-=======
 def fetch_peft_base(model_id: str) -> Optional[str]:
     if is_peft_available():
         from peft import PeftConfig
@@ -180,7 +171,11 @@
         except Exception:
             pass
     return None
->>>>>>> 1f74dedc
+
+
+@dataclass
+class LlamaConfig(ModelConfig):
+    default_lora_config: Dict = field(default_factory=llama_lora_config)
 
 
 @dataclass
